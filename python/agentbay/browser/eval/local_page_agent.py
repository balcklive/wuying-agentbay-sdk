import asyncio
import logging
import os
import concurrent.futures
from playwright.async_api import async_playwright
from mcp import ClientSession, StdioServerParameters, stdio_client
import json
from pydantic import BaseModel
from agentbay.browser import Browser, BrowserOption
from agentbay.session import Session
from agentbay.api.base_service import OperationResult
from agentbay.browser.browser_agent import BrowserAgent
from agentbay.logger import get_logger

# Use the AgentBay logger instead of the standard logger
logger = get_logger("local_page_agent")

class LocalMCPClient:
    def __init__(self, server: str, command: str, args: list[str]):
        self.server = server
        self.command = command
        self.args = args
        self.session: ClientSession | None = None
        self.worker_thread: concurrent.futures.Future | None = None
        self._tool_call_queue: asyncio.Queue | None = None
        self._loop: asyncio.AbstractEventLoop | None = None

    def connect(self):
        if (self.worker_thread is None):
            promise = concurrent.futures.Future()
            def thread_target():
                async def _connect_and_list_tools():
                    success = False
                    logger.info("Start connect to mcp server")
                    try:
                        logger.debug(f"command = {self.command}, args = {self.args}")
                        server_params = StdioServerParameters(command=self.command, args=self.args)
                        async with stdio_client(server_params) as (read_stream, write_stream):
                            async with ClientSession(read_stream, write_stream) as session:
                                # Setup queue and event loop reference
                                self._tool_call_queue = asyncio.Queue()
                                self._loop = asyncio.get_running_loop()

                                self.session = session
                                logger.info("Initialize MCP client session")
                                await self.session.initialize()
                                logger.info("Client initialized. Listing available tools...")
                                tools = await self.session.list_tools()
                                logger.info(f"Tools: {tools}")
                                success = True
                                promise.set_result(success)
                                await self._interactive_loop()
                    except Exception as e:
                        logger.error(f"Failed to connect to MCP server: {e}")
                        success = False
                        promise.set_result(success)
                asyncio.run(_connect_and_list_tools())
            self.worker_thread = concurrent.futures.ThreadPoolExecutor().submit(thread_target)
            promise.result()
        
    async def call_tool(self, tool_name: str, arguments: dict):
        if not self.session or not self._tool_call_queue or not self._loop:
            raise RuntimeError("MCP client is not connected. Call connect() and ensure it returns True before calling callTool.")
        # Use a Future to get the result back from the interactive loop
        future = concurrent.futures.Future()
        await self._tool_call_queue.put((tool_name, arguments, future))
        return future.result()

    async def _interactive_loop(self):
        """Run interactive loop."""
        while True:
            if self._tool_call_queue is not None:
                try:
                    tool_name, arguments, future = await asyncio.wait_for(self._tool_call_queue.get(), timeout=1.0)
                    try:
                        logger.info(f"Call tool {tool_name} with arguments {arguments}")
                        if self.session is not None:
                            response = await self.session.call_tool(tool_name, arguments)
<<<<<<< HEAD
                            print("MCP tool response:", response)
                            is_successful = not response.isError
=======
                            logger.debug(f"MCP tool response: {response}")
>>>>>>> 4354be8f

                            mcp_response = OperationResult(
                                request_id="local_request_dummy_id",
                                success=is_successful,
                            )

                            # Extract text content from response
                            text_content = ""
                            if hasattr(response, 'content') and response.content:
                                for content_item in response.content:
                                    if hasattr(content_item, 'text') and content_item.text:
<<<<<<< HEAD
                                        print(f"MCP tool text response: {content_item.text}")
                                        text_content = content_item.text
=======
                                        logger.debug(f"MCP tool text response: {content_item.text}")
                                        mcp_response.data = content_item.text
                                        future.set_result(mcp_response)
>>>>>>> 4354be8f
                                        break
                                if is_successful:
                                    mcp_response.data = text_content
                                    print(f"MCP tool text response (data): {text_content}")
                                else:
<<<<<<< HEAD
                                    mcp_response.error_message = text_content
                                    print(f"MCP tool text response (error): {text_content}")

                                future.set_result(mcp_response)
=======
                                    # If no text content found, use the original response
                                    logger.debug(f"MCP tool original response: {response}")
                                    future.set_result(response)
                            else:
                                # Fallback to original response if no content structure
                                future.set_result(response)
>>>>>>> 4354be8f
                        else:
                            future.set_exception(RuntimeError("MCP client session is not initialized."))
                    except Exception as e:
                        future.set_exception(e)
                except asyncio.TimeoutError:
                    pass
            else:
                await asyncio.sleep(1)

class LocalPageAgent(BrowserAgent):
    def __init__(self, session, browser):
        super().__init__(session, browser)

        mcp_script = os.environ.get("PAGE_TASK_MCP_SERVER_SCRIPT", "")

        self.mcp_client: LocalMCPClient | None = LocalMCPClient(
            server="PageUseAgent",
            command="python",
            args=[mcp_script]
        )

    def initialize(self):
        self.mcp_client.connect()

    def _call_mcp_tool(self, name: str, args: dict, read_timeout: int = None, connect_timeout: int = None) -> OperationResult:
        if not self.mcp_client:
            raise RuntimeError("mcp_client is not set on LocalBrowserAgent.")
        try:
            mcp_client = self.mcp_client  # local reference to avoid race conditions
            def thread_func():
                response = asyncio.run(mcp_client.call_tool(name, args))
                #logger.info("LocalBrowserAgent call_mcp_tool got response ", response)
                return response
            with concurrent.futures.ThreadPoolExecutor() as executor:
                future = executor.submit(thread_func)
                return future.result()
        except Exception as e:
            raise RuntimeError(f"Failed to call MCP tool '{name}': {e}")

class LocalBrowser(Browser):
    def __init__(self, session=None):
        # Optionally skip calling super().__init__ if not needed for tests
        self.contexts = []
        self._cdp_port = 9222
        self.agent = LocalPageAgent(session, self)
        self._worker_thread = None

    async def initialize_async(self, options: BrowserOption):
        if (self._worker_thread is None):
            promise = concurrent.futures.Future()
            def thread_target():
                async def _launch_local_browser():
                    success = False
                    logger.info("Start launching local browser")
                    try:
                        async with async_playwright() as p:
                            # Define CDP port
                            # Recreate /tmp/chrome_cdp_ports.json with the required content
                            chrome_cdp_ports_path = "/tmp/chrome_cdp_ports.json"
                            with open(chrome_cdp_ports_path, "w") as f:
                                json.dump({"chrome": str(self._cdp_port), "router": str(self._cdp_port)}, f)
                            
                            # Launch headless browser and create a page for all tests
                            self._browser = await p.chromium.launch_persistent_context(
                                headless=False,
                                viewport={"width": 1280, "height": 1200},
                                args=[
                                    f'--remote-debugging-port={self._cdp_port}',
                                ], 
                                user_data_dir="/tmp/browser_user_data")

                            logger.info("Local browser launched successfully:")
                            success = True
                            promise.set_result(success)
                            await self._playwright_interactive_loop()
                    except Exception as e:
                        logger.error(f"Failed to connect to browser: {e}")
                        success = False
                        promise.set_result(success)
                asyncio.run(_launch_local_browser())
            self._worker_thread = concurrent.futures.ThreadPoolExecutor().submit(thread_target)
            promise.result()

        self.agent.initialize()
        return True
    
    def is_initialized(self) -> bool:
        return True

    def get_endpoint_url(self) -> str:
        return f"http://localhost:{self._cdp_port}"

    async def _playwright_interactive_loop(self):
        """Run interactive loop."""
        while True:
            #print("Local browser interactive loop")
            await asyncio.sleep(3)

class LocalSession(Session):
    def __init__(self):
        super().__init__(None, "local_session")
        self.browser = LocalBrowser(self)

    def delete(self, sync_context: bool = False):
        pass<|MERGE_RESOLUTION|>--- conflicted
+++ resolved
@@ -76,12 +76,8 @@
                         logger.info(f"Call tool {tool_name} with arguments {arguments}")
                         if self.session is not None:
                             response = await self.session.call_tool(tool_name, arguments)
-<<<<<<< HEAD
                             print("MCP tool response:", response)
                             is_successful = not response.isError
-=======
-                            logger.debug(f"MCP tool response: {response}")
->>>>>>> 4354be8f
 
                             mcp_response = OperationResult(
                                 request_id="local_request_dummy_id",
@@ -93,32 +89,17 @@
                             if hasattr(response, 'content') and response.content:
                                 for content_item in response.content:
                                     if hasattr(content_item, 'text') and content_item.text:
-<<<<<<< HEAD
                                         print(f"MCP tool text response: {content_item.text}")
                                         text_content = content_item.text
-=======
-                                        logger.debug(f"MCP tool text response: {content_item.text}")
-                                        mcp_response.data = content_item.text
-                                        future.set_result(mcp_response)
->>>>>>> 4354be8f
                                         break
                                 if is_successful:
                                     mcp_response.data = text_content
                                     print(f"MCP tool text response (data): {text_content}")
                                 else:
-<<<<<<< HEAD
                                     mcp_response.error_message = text_content
                                     print(f"MCP tool text response (error): {text_content}")
 
                                 future.set_result(mcp_response)
-=======
-                                    # If no text content found, use the original response
-                                    logger.debug(f"MCP tool original response: {response}")
-                                    future.set_result(response)
-                            else:
-                                # Fallback to original response if no content structure
-                                future.set_result(response)
->>>>>>> 4354be8f
                         else:
                             future.set_exception(RuntimeError("MCP client session is not initialized."))
                     except Exception as e:
